[package]
name = "bpfd"
version = "0.1.0"
edition = "2021"
description = "A system daemon for loading eBPF programs"
license = "MIT OR Apache-2.0"
repository = "https://github.com/redhat-et/bpfd"

[[bin]]
    name = "bpfd"
    path = "src/main.rs"

[lib]

[dependencies]
anyhow = "1"
thiserror = "1"
clap = { version = "4", features = ["derive"]}
aya = "0.11"
tokio = { version = "1.21.2", features = ["full"] }
uuid = { version = "1", features = ["v4"] }
log = "0.4"
<<<<<<< HEAD
env_logger = "0.9"
systemd-journal-logger = "0.6.0"
=======
env_logger = "0.10"
systemd-journal-logger = "0.5.0"
>>>>>>> 83811e31
tonic = "0.8"
bpfd-api = { version = "0.1.0", path = "../bpfd-api" }
caps = "0.5.4"
bpfd-common = { version = "0.1.0", path = "../bpfd-common", features=["user"] }
nix = { version = "0.26", features = [ "socket", "fs", "mount"]}
serde = { version = "1.0", features = ["derive"] }
toml = "0.5"
x509-certificate = "0.15"
oci-distribution = {version = "0.9.2", default-features = false, features = ["rustls-tls", "trust-dns"] }
serde_json = "1.0"
tar = "0.4"
flate2 = "1.0"
openssl = { version = "0.10.44", features = ["vendored"] }<|MERGE_RESOLUTION|>--- conflicted
+++ resolved
@@ -20,13 +20,8 @@
 tokio = { version = "1.21.2", features = ["full"] }
 uuid = { version = "1", features = ["v4"] }
 log = "0.4"
-<<<<<<< HEAD
-env_logger = "0.9"
+env_logger = "0.10"
 systemd-journal-logger = "0.6.0"
-=======
-env_logger = "0.10"
-systemd-journal-logger = "0.5.0"
->>>>>>> 83811e31
 tonic = "0.8"
 bpfd-api = { version = "0.1.0", path = "../bpfd-api" }
 caps = "0.5.4"
