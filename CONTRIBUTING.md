--- conflicted
+++ resolved
@@ -1,15 +1,5 @@
 # Contributing Guide
 
-<<<<<<< HEAD
-* [Ways to Contribute](#ways-to-contribute)
-* [Find an Issue](#find-an-issue)
-* [Ask for Help](#ask-for-help)
-* [Pull Request Lifecycle](#pull-request-lifecycle)
-* [Development Environment Setup](#development-environment-setup)
-* [Signoff Your Commits](#signoff-your-commits)
-* [Test Policy](#test-policy)
-* [Pull Request Checklist](#pull-request-checklist)
-=======
 - [Contributing Guide](#contributing-guide)
   - [Ways to Contribute](#ways-to-contribute)
     - [Come to Meetings](#come-to-meetings)
@@ -31,7 +21,6 @@
     - [bpfman Pinned Rust Toolchain](#bpfman-pinned-rust-toolchain)
     - [bpfman Checklist](#bpfman-checklist)
     - [bpfman-operator Checklist](#bpfman-operator-checklist)
->>>>>>> b1032446
 
 Welcome! We are glad that you want to contribute to our project! 💖
 
@@ -197,12 +186,6 @@
 
 ## Test Policy
 
-<<<<<<< HEAD
-We expect new code to have:
-
-- A **unit test** when functionality can be easily unit tested.
-- An **integration test** when adding major new functionality - i.e that which adds a new public-facing API such as a new CLI command.
-=======
 Testing is a critical part of the development process. All contributions must include tests to verify the functionality of the code. This ensures that the code works as expected and helps prevent future regressions.
 
 ### Unit Tests
@@ -224,7 +207,6 @@
 ### Running Tests Locally
 
 Before submitting a pull request, contributors should run all tests locally to ensure they pass. This includes unit, integration, and end-to-end tests.
->>>>>>> b1032446
 
 ## Pull Request Checklist
 
